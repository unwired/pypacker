--- conflicted
+++ resolved
@@ -181,12 +181,8 @@
 			# logger.debug("init header (+ body bytes): %s", self.__class__.__name__)
 			# problem: len(args[0]) < _header_len -> can't be unpacked
 			if len(args[0]) < header_len:
-<<<<<<< HEAD
 				raise Exception("Not enough bytes for packet class %s: given=%d < expected=%d" %
 					(self.__class__, len(args[0]), header_len))
-=======
-				raise Exception("Not enough bytes for packet class %s: given=%d < expected=%d" % (self.__class__, len(args[0]), header_len))
->>>>>>> b2416fa6
 
 			self._header_len = header_len
 			self._header_cached = args[0][:header_len]
@@ -445,13 +441,8 @@
 			# error on lazy dissecting: set raw bytes
 			self._errors |= ERROR_DISSECT
 			self._body_bytes = handler_data[1]
-<<<<<<< HEAD
 			#logger.warning("Can't set handler data (malformed packet?): base=%s handler_type/handlerclass=%r, reason: %s",
 			#	self.__class__, handler_data[0], ex)
-=======
-			logger.warning("Can't set handler data (malformed packet?): base=%s handler_type/handlerclass=%r, reason: %s",
-				self.__class__, handler_data[0], ex)
->>>>>>> b2416fa6
 		self._lazy_handler_data = None
 
 	def __getitem__(self, packet_type):
@@ -777,21 +768,12 @@
 		except KeyError:
 			self.body_bytes = buffer
 			self._errors |= ERROR_UNKNOWN_PROTO
-<<<<<<< HEAD
 			#errormsg = "Unknown upper layer type for %s: %d, feel free to implement" % (
 			#	self.__class__, hndl_type)
 			#logger.warning(errormsg)
 		except Exception as ex:
 			#logger.warning("Can't set handler data (malformed?): base=%s handler_type/id=%r, reason: %s",
 			#	self.__class__, Packet._id_handlerclass_dct[self.__class__][hndl_type], ex)
-=======
-			errormsg = "Unknown upper layer type for %s: %d, feel free to implement" % (
-				self.__class__, hndl_type)
-			logger.warning(errormsg)
-		except Exception as ex:
-			logger.warning("Can't set handler data (malformed?): base=%s handler_type/id=%r, reason: %s",
-				self.__class__, Packet._id_handlerclass_dct[self.__class__][hndl_type], ex)
->>>>>>> b2416fa6
 			# set raw bytes as data (eg handler class not found)
 			self.body_bytes = buffer
 			self._errors |= ERROR_DISSECT
