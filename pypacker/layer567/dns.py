--- conflicted
+++ resolved
@@ -126,11 +126,7 @@
 			("cls", "H", DNS_IN)
 		)
 
-<<<<<<< HEAD
 		name_s = pypacker.get_property_dnsname("name", cb_mc_bytes=get_bts_for_msg_compression)
-=======
-		name_s = pypacker.get_property_dnsname("name", get_bts_for_msg_compression)
->>>>>>> 83d83399
 
 		def _dissect(self, buf):
 			q_end = DNS.get_dns_length(buf)
@@ -209,13 +205,8 @@
 			("minttl", "H", 0)
 		)
 
-<<<<<<< HEAD
-		name_s = pypacker.get_property_dnsname("name2")
-		mailbox_s = pypacker.get_property_dnsname("mailbox")
-=======
 		name_s = pypacker.get_property_dnsname("name", get_bts_for_msg_compression)
 		mailbox_s = pypacker.get_property_dnsname("mailbox", get_bts_for_msg_compression)
->>>>>>> 83d83399
 
 		def _dissect(self, buf):
 			# set format
